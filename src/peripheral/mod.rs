//! Core peripherals
//!
//! # References
//!
//! - ARMv7-M Architecture Reference Manual (Issue E.b) - Chapter B3

use core::cell::UnsafeCell;
use core::marker::PhantomData;
use core::ptr;

use volatile_register::{RO, RW, WO};

use interrupt::{CriticalSection, Nr};

#[cfg(test)]
mod test;

/// CPUID
pub const CPUID: Peripheral<Cpuid> = unsafe { Peripheral::new(0xE000_ED00) };

/// Debug Control Block
pub const DCB: Peripheral<Dcb> = unsafe { Peripheral::new(0xE000_EDF0) };

/// Data Watchpoint and Trace unit
pub const DWT: Peripheral<Dwt> = unsafe { Peripheral::new(0xE000_1000) };

/// Flash Patch and Breakpoint unit
pub const FPB: Peripheral<Fpb> = unsafe { Peripheral::new(0xE000_2000) };

/// Floating Point Unit
pub const FPU: Peripheral<Fpu> = unsafe { Peripheral::new(0xE000_EF30) };

/// Instrumentation Trace Macrocell
pub const ITM: Peripheral<Itm> = unsafe { Peripheral::new(0xE000_0000) };

/// Memory Protection Unit
pub const MPU: Peripheral<Mpu> = unsafe { Peripheral::new(0xE000_ED90) };

/// Nested Vector Interrupt Controller
pub const NVIC: Peripheral<Nvic> = unsafe { Peripheral::new(0xE000_E100) };

/// System Control Block
pub const SCB: Peripheral<Scb> = unsafe { Peripheral::new(0xE000_ED04) };

/// SysTick: System Timer
pub const SYST: Peripheral<Syst> = unsafe { Peripheral::new(0xE000_E010) };

/// Trace Port Interface Unit;
pub const TPIU: Peripheral<Tpiu> = unsafe { Peripheral::new(0xE004_0000) };

// TODO stand-alone registers: ICTR, ACTLR and STIR

/// A peripheral
#[derive(Debug)]
pub struct Peripheral<T>
where
    T: 'static,
{
    address: usize,
    _marker: PhantomData<&'static mut T>,
}

impl<T> Peripheral<T> {
    /// Creates a new peripheral
    ///
    /// `address` is the base address of the register block
    pub const unsafe fn new(address: usize) -> Self {
        Peripheral {
            address: address,
            _marker: PhantomData,
        }
    }

    /// Borrows the peripheral for the duration of a critical section
    pub fn borrow<'cs>(&self, _ctxt: &'cs CriticalSection) -> &'cs T {
        unsafe { &*self.get() }
    }

    /// Returns a pointer to the register block
    pub fn get(&self) -> *mut T {
        self.address as *mut T
    }
}

/// CPUID register block
#[repr(C)]
pub struct Cpuid {
    /// CPUID base
    pub base: RO<u32>,
    reserved0: [u32; 15],
    /// Processor Feature
    pub pfr: [RO<u32>; 2],
    /// Debug Feature
    pub dfr: RO<u32>,
    /// Auxiliary Feature
    pub afr: RO<u32>,
    /// Memory Model Feature
    pub mmfr: [RO<u32>; 4],
    /// Instruction Set Attribute
    pub isar: [RO<u32>; 5],
    reserved1: u32,
    /// Cache Level ID
    pub clidr: RO<u32>,
    /// Cache Type
    pub ctr: RO<u32>,
    /// Cache Size ID
    pub ccsidr: RO<u32>,
    /// Cache Size Selection
    pub csselr: RO<u32>,
}

/// DCB register block
#[repr(C)]
pub struct Dcb {
    /// Debug Halting Control and Status
    pub dhcsr: RW<u32>,
    /// Debug Core Register Selector
    pub dcrsr: WO<u32>,
    /// Debug Core Register Data
    pub dcrdr: RW<u32>,
    /// Debug Exception and Monitor Control
    pub demcr: RW<u32>,
}

/// DWT register block
#[repr(C)]
pub struct Dwt {
    /// Control
    pub ctrl: RW<u32>,
    /// Cycle Count
    pub cyccnt: RW<u32>,
    /// CPI Count
    pub cpicnt: RW<u32>,
    /// Exception Overhead Count
    pub exccnt: RW<u32>,
    /// Sleep Count
    pub sleepcnt: RW<u32>,
    /// LSU Count
    pub lsucnt: RW<u32>,
    /// Folded-instruction Count
    pub foldcnt: RW<u32>,
    /// Program Counter Sample
    pub pcsr: RO<u32>,
    /// Comparators
    pub c: [Comparator; 16],
    reserved: [u32; 932],
    /// Lock Access
    pub lar: WO<u32>,
    /// Lock Status
    pub lsr: RO<u32>,
}

impl Dwt {
    /// Enables the cycle counter
    pub fn enable_cycle_counter(&self) {
        unsafe { self.ctrl.modify(|r| r | 1) }
    }
}

/// Comparator
#[repr(C)]
pub struct Comparator {
    /// Comparator
    pub comp: RW<u32>,
    /// Comparator Mask
    pub mask: RW<u32>,
    /// Comparator Function
    pub function: RW<u32>,
    reserved: u32,
}

/// FPB register block
#[repr(C)]
pub struct Fpb {
    /// Control
    pub ctrl: RW<u32>,
    /// Remap
    pub remap: RW<u32>,
    /// Comparator
    pub comp: [RW<u32>; 127],
    reserved: [u32; 875],
    /// Lock Access
    pub lar: WO<u32>,
    /// Lock Status
    pub lsr: RO<u32>,
}

/// FPU register block
#[repr(C)]
pub struct Fpu {
    reserved: u32,
    /// Floating Point Context Control
    pub fpccr: RW<u32>,
    /// Floating Point Context Address
    pub fpcar: RW<u32>,
    /// Floating Point Default Status Control
    pub fpdscr: RW<u32>,
    /// Media and FP Feature
    pub mvfr: [RO<u32>; 3],
}

/// ITM register block
#[repr(C)]
pub struct Itm {
    /// Stimulus Port
    pub stim: [Stim; 256],
    reserved0: [u32; 640],
    /// Trace Enable
    pub ter: [RW<u32>; 8],
    reserved1: [u32; 8],
    /// Trace Privilege
    pub tpr: RW<u32>,
    reserved2: [u32; 15],
    /// Trace Control
    pub tcr: RW<u32>,
    reserved3: [u32; 75],
    /// Lock Access
    pub lar: WO<u32>,
    /// Lock Status
    pub lsr: RO<u32>,
}

/// Stimulus Port
pub struct Stim {
    register: UnsafeCell<u32>,
}

impl Stim {
    /// Writes an `u8` payload into the stimulus port
    pub fn write_u8(&self, value: u8) {
        unsafe { ptr::write_volatile(self.register.get() as *mut u8, value) }
    }

    /// Writes an `u16` payload into the stimulus port
    pub fn write_u16(&self, value: u16) {
        unsafe { ptr::write_volatile(self.register.get() as *mut u16, value) }
    }

    /// Writes an `u32` payload into the stimulus port
    pub fn write_u32(&self, value: u32) {
        unsafe { ptr::write_volatile(self.register.get(), value) }
    }

    /// Returns `true` if the stimulus port is ready to accept more data
    pub fn is_fifo_ready(&self) -> bool {
        unsafe { ptr::read_volatile(self.register.get()) == 1 }
    }
}

/// MPU register block
#[repr(C)]
pub struct Mpu {
    /// Type
    pub _type: RO<u32>,
    /// Control
    pub ctrl: RW<u32>,
    /// Region Number
    pub rnr: RW<u32>,
    /// Region Base Address
    pub rbar: RW<u32>,
    /// Region Attribute and Size
    pub rasr: RW<u32>,
    /// Alias 1 of RBAR
    pub rbar_a1: RW<u32>,
    /// Alias 1 of RSAR
    pub rsar_a1: RW<u32>,
    /// Alias 2 of RBAR
    pub rbar_a2: RW<u32>,
    /// Alias 2 of RSAR
    pub rsar_a2: RW<u32>,
    /// Alias 3 of RBAR
    pub rbar_a3: RW<u32>,
    /// Alias 3 of RSAR
    pub rsar_a3: RW<u32>,
}

/// NVIC register block
#[repr(C)]
pub struct Nvic {
    /// Interrupt Set-Enable
    pub iser: [RW<u32>; 8],
    reserved0: [u32; 24],
    /// Interrupt Clear-Enable
    pub icer: [RW<u32>; 8],
    reserved1: [u32; 24],
    /// Interrupt Set-Pending
    pub ispr: [RW<u32>; 8],
    reserved2: [u32; 24],
    /// Interrupt Clear-Pending
    pub icpr: [RW<u32>; 8],
    reserved3: [u32; 24],
    /// Interrupt Active Bit
    pub iabr: [RO<u32>; 8],
    reserved4: [u32; 56],
    /// Interrupt Priority
    pub ipr: [RW<u8>; 240],
}

impl Nvic {
    /// Clears `interrupt`'s pending state
    pub fn clear_pending<I>(&self, interrupt: I)
    where
        I: Nr,
    {
        let nr = interrupt.nr();

        unsafe { self.icpr[usize::from(nr / 32)].write(1 << (nr % 32)) }
    }

    /// Disables `interrupt`
    pub fn disable<I>(&self, interrupt: I)
    where
        I: Nr,
    {
        let nr = interrupt.nr();

        unsafe { self.icer[usize::from(nr / 32)].write(1 << (nr % 32)) }
    }

    /// Enables `interrupt`
    pub fn enable<I>(&self, interrupt: I)
    where
        I: Nr,
    {
        let nr = interrupt.nr();

        unsafe { self.iser[usize::from(nr / 32)].write(1 << (nr % 32)) }
    }

    /// Gets the "priority" of `interrupt`
    ///
    /// NOTE NVIC encodes priority in the highest bits of a byte so values like
    /// `1` and `2` have the same priority. Also for NVIC priorities, a lower
    /// value (e.g. `16`) has higher priority than a larger value (e.g. `32`).
    pub fn get_priority<I>(&self, interrupt: I) -> u8
    where
        I: Nr,
    {
        let nr = interrupt.nr();

        self.ipr[usize::from(nr)].read()
    }

    /// Is `interrupt` active or pre-empted and stacked
    pub fn is_active<I>(&self, interrupt: I) -> bool
    where
        I: Nr,
    {
        let nr = interrupt.nr();
        let mask = 1 << (nr % 32);

        (self.iabr[usize::from(nr / 32)].read() & mask) == mask
    }

    /// Checks if `interrupt` is enabled
    pub fn is_enabled<I>(&self, interrupt: I) -> bool
    where
        I: Nr,
    {
        let nr = interrupt.nr();
        let mask = 1 << (nr % 32);

        (self.iser[usize::from(nr / 32)].read() & mask) == mask
    }

    /// Checks if `interrupt` is pending
    pub fn is_pending<I>(&self, interrupt: I) -> bool
    where
        I: Nr,
    {
        let nr = interrupt.nr();
        let mask = 1 << (nr % 32);

        (self.ispr[usize::from(nr / 32)].read() & mask) == mask
    }

    /// Forces `interrupt` into pending state
    pub fn set_pending<I>(&self, interrupt: I)
    where
        I: Nr,
    {
        let nr = interrupt.nr();

        unsafe { self.ispr[usize::from(nr / 32)].write(1 << (nr % 32)) }
    }

    /// Sets the "priority" of `interrupt` to `prio`
    ///
    /// NOTE See `get_priority` method for an explanation of how NVIC priorities
    /// work.
    pub unsafe fn set_priority<I>(&self, interrupt: I, prio: u8)
    where
        I: Nr,
    {
        let nr = interrupt.nr();

        self.ipr[usize::from(nr)].write(prio)
    }
}

/// SCB register block
#[repr(C)]
pub struct Scb {
    /// Interrupt Control and State
    pub icsr: RW<u32>,
    /// Vector Table Offset
    pub vtor: RW<u32>,
    /// Application Interrupt and Reset Control
    pub aircr: RW<u32>,
    /// System Control
    pub scr: RW<u32>,
    /// Configuration and Control
    pub ccr: RW<u32>,
    /// System Handler Priority
    pub shpr: [RW<u8>; 12],
    /// System Handler Control and State
    pub shpcrs: RW<u32>,
    /// Configurable Fault Status
    pub cfsr: RW<u32>,
    /// HardFault Status
    pub hfsr: RW<u32>,
    /// Debug Fault Status
    pub dfsr: RW<u32>,
    /// MemManage Fault Address
    pub mmar: RW<u32>,
    /// BusFault Address
    pub bfar: RW<u32>,
    /// Auxiliary Fault Status
    pub afsr: RW<u32>,
    reserved: [u32; 18],
    /// Coprocessor Access Control
    pub cpacr: RW<u32>,
}

/// FPU access mode
#[derive(Clone, Copy, Debug)]
pub enum FpuAccessMode {
    /// FPU is not accessible
    Disabled,
    /// FPU is accessible in Privileged and User mode
    Enabled,
    /// FPU is accessible in Privileged mode only
    Privileged,
}

<<<<<<< HEAD
const SCB_CPACR_FPU_MASK:   u32 = 0x00f00000;
const SCB_CPACR_FPU_ENABLE: u32 = 0x00500000;
const SCB_CPACR_FPU_USER:   u32 = 0x00a00000;
=======
const SCB_CPACR_FPU_MASK: u32 = 0x00780000;
const SCB_CPACR_FPU_ENABLE: u32 = 0x00280000;
const SCB_CPACR_FPU_USER: u32 = 0x00500000;
>>>>>>> 55fffeb0

impl Scb {
    /// Gets FPU access mode
    pub fn fpu_access_mode(&self) -> FpuAccessMode {
        let cpacr = self.cpacr.read();
        if cpacr & SCB_CPACR_FPU_MASK ==
            SCB_CPACR_FPU_ENABLE | SCB_CPACR_FPU_USER
        {
            FpuAccessMode::Enabled
        } else if cpacr & SCB_CPACR_FPU_MASK == SCB_CPACR_FPU_ENABLE {
            FpuAccessMode::Privileged
        } else {
            FpuAccessMode::Disabled
        }
    }

    /// Sets FPU access mode
    pub fn set_fpu_access_mode(&self, mode: FpuAccessMode) {
        let mut cpacr = self.cpacr.read() & !SCB_CPACR_FPU_MASK;
        match mode {
            FpuAccessMode::Disabled => (),
            FpuAccessMode::Privileged => cpacr |= SCB_CPACR_FPU_ENABLE,
            FpuAccessMode::Enabled => {
                cpacr |= SCB_CPACR_FPU_ENABLE | SCB_CPACR_FPU_USER
            }
        }
        unsafe { self.cpacr.write(cpacr) }
    }

    /// Shorthand for `set_fpu_access_mode(FpuAccessMode::Enabled)`
    pub fn enable_fpu(&self) {
        self.set_fpu_access_mode(FpuAccessMode::Enabled)
    }

    /// Shorthand for `set_fpu_access_mode(FpuAccessMode::Disabled)`
    pub fn disable_fpu(&self) {
        self.set_fpu_access_mode(FpuAccessMode::Disabled)
    }
}

/// SysTick register block
#[repr(C)]
pub struct Syst {
    /// Control and Status
    pub csr: RW<u32>,
    /// Reload Value
    pub rvr: RW<u32>,
    /// Current Value
    pub cvr: RW<u32>,
    /// Calibration Value
    pub calib: RO<u32>,
}

/// SysTick clock source
#[derive(Clone, Copy, Debug)]
pub enum SystClkSource {
    /// Core-provided clock
    Core,
    /// External reference clock
    External,
}

const SYST_COUNTER_MASK: u32 = 0x00ffffff;

const SYST_CSR_ENABLE: u32 = 1 << 0;
const SYST_CSR_TICKINT: u32 = 1 << 1;
const SYST_CSR_CLKSOURCE: u32 = 1 << 2;
const SYST_CSR_COUNTFLAG: u32 = 1 << 16;

const SYST_CALIB_SKEW: u32 = 1 << 30;
const SYST_CALIB_NOREF: u32 = 1 << 31;

impl Syst {
    /// Checks if counter is enabled
    pub fn is_counter_enabled(&self) -> bool {
        self.csr.read() & SYST_CSR_ENABLE != 0
    }

    /// Enables counter
    pub fn enable_counter(&self) {
        unsafe { self.csr.modify(|v| v | SYST_CSR_ENABLE) }
    }

    /// Disables counter
    pub fn disable_counter(&self) {
        unsafe { self.csr.modify(|v| v & !SYST_CSR_ENABLE) }
    }

    /// Checks if SysTick interrupt is enabled
    pub fn is_interrupt_enabled(&self) -> bool {
        self.csr.read() & SYST_CSR_TICKINT != 0
    }

    /// Enables SysTick interrupt
    pub fn enable_interrupt(&self) {
        unsafe { self.csr.modify(|v| v | SYST_CSR_TICKINT) }
    }

    /// Disables SysTick interrupt
    pub fn disable_interrupt(&self) {
        unsafe { self.csr.modify(|v| v & !SYST_CSR_TICKINT) }
    }

    /// Gets clock source
    pub fn get_clock_source(&self) -> SystClkSource {
        let clk_source_bit = self.csr.read() & SYST_CSR_CLKSOURCE != 0;
        match clk_source_bit {
            false => SystClkSource::External,
            true => SystClkSource::Core,
        }
    }

    /// Sets clock source
    pub fn set_clock_source(&self, clk_source: SystClkSource) {
        match clk_source {
            SystClkSource::External => unsafe {
                self.csr.modify(|v| v & !SYST_CSR_CLKSOURCE)
            },
            SystClkSource::Core => unsafe {
                self.csr.modify(|v| v | SYST_CSR_CLKSOURCE)
            },
        }
    }

    /// Checks if the counter wrapped (underflowed) since the last check
    pub fn has_wrapped(&self) -> bool {
        self.csr.read() & SYST_CSR_COUNTFLAG != 0
    }

    /// Gets reload value
    pub fn get_reload(&self) -> u32 {
        self.rvr.read()
    }

    /// Sets reload value
    ///
    /// Valid values are between `1` and `0x00ffffff`.
    pub fn set_reload(&self, value: u32) {
        unsafe { self.rvr.write(value) }
    }

    /// Gets current value
    pub fn get_current(&self) -> u32 {
        self.cvr.read()
    }

    /// Clears current value to 0
    ///
    /// After calling `clear_current()`, the next call to `has_wrapped()`
    /// will return `false`.
    pub fn clear_current(&self) {
        unsafe { self.cvr.write(0) }
    }

    /// Returns the reload value with which the counter would wrap once per 10
    /// ms
    ///
    /// Returns `0` if the value is not known (e.g. because the clock can
    /// change dynamically).
    pub fn get_ticks_per_10ms(&self) -> u32 {
        self.calib.read() & SYST_COUNTER_MASK
    }

    /// Checks if the calibration value is precise
    ///
    /// Returns `false` if using the reload value returned by
    /// `get_ticks_per_10ms()` may result in a period significantly deviating
    /// from 10 ms.
    pub fn is_precise(&self) -> bool {
        self.calib.read() & SYST_CALIB_SKEW == 0
    }

    /// Checks if an external reference clock is available
    pub fn has_reference_clock(&self) -> bool {
        self.calib.read() & SYST_CALIB_NOREF == 0
    }
}

/// TPIU register block
#[repr(C)]
pub struct Tpiu {
    /// Supported Parallel Port Sizes
    pub sspsr: RO<u32>,
    /// Current Parallel Port Size
    pub cspsr: RW<u32>,
    reserved0: [u32; 2],
    /// Asynchronous Clock Prescaler
    pub acpr: RW<u32>,
    reserved1: [u32; 55],
    /// Selected Pin Control
    pub sppr: RW<u32>,
    reserved2: [u32; 943],
    /// Lock Access
    pub lar: WO<u32>,
    /// Lock Status
    pub lsr: RO<u32>,
    reserved3: [u32; 4],
    /// TPIU Type
    pub _type: RO<u32>,
}<|MERGE_RESOLUTION|>--- conflicted
+++ resolved
@@ -443,15 +443,9 @@
     Privileged,
 }
 
-<<<<<<< HEAD
-const SCB_CPACR_FPU_MASK:   u32 = 0x00f00000;
+const SCB_CPACR_FPU_MASK: u32 = 0x00f00000;
 const SCB_CPACR_FPU_ENABLE: u32 = 0x00500000;
-const SCB_CPACR_FPU_USER:   u32 = 0x00a00000;
-=======
-const SCB_CPACR_FPU_MASK: u32 = 0x00780000;
-const SCB_CPACR_FPU_ENABLE: u32 = 0x00280000;
-const SCB_CPACR_FPU_USER: u32 = 0x00500000;
->>>>>>> 55fffeb0
+const SCB_CPACR_FPU_USER: u32 = 0x00a00000;
 
 impl Scb {
     /// Gets FPU access mode
